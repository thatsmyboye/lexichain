--- conflicted
+++ resolved
@@ -617,7 +617,6 @@
   }
   return lastBoard;
 }
-<<<<<<< HEAD
 
 // Shared utility functions for word submission
 function handleShuffleTiles(
@@ -832,8 +831,6 @@
   return { newAchievements, achievementBonus };
 }
 
-export default function WordPathGame({ onBackToTitle, initialMode = "classic" }: { onBackToTitle?: () => void; initialMode?: "classic" | "daily" | "practice" | "blitz" }) {
-=======
 export default function WordPathGame({
   onBackToTitle,
   initialMode = "classic"
@@ -841,7 +838,6 @@
   onBackToTitle?: () => void;
   initialMode?: "classic" | "daily" | "practice" | "blitz";
 }) {
->>>>>>> 67e204b3
   const [user, setUser] = useState<User | null>(null);
   const [gameStartTime, setGameStartTime] = useState<number>(Date.now());
   const {
@@ -1326,17 +1322,12 @@
     const multiplier = breakdown.multipliers.combinedApplied;
 
     // Update the wild tile with the chosen letter permanently on the board
-    const updatedBoard = board.map(row => [...row]);
+    const newBoard = board.map(row => [...row]);
     const wildcardPositions = wordPath.filter(p => specialTiles[p.r][p.c].type === "wild");
     if (wildcardPositions.length === 1) {
       const wildPos = wildcardPositions[0];
-<<<<<<< HEAD
-      updatedBoard[wildPos.r][wildPos.c] = wildLetter.toUpperCase();
-      
-=======
       newBoard[wildPos.r][wildPos.c] = wildLetter.toUpperCase();
 
->>>>>>> 67e204b3
       // Remove the wild tile special type since it's now a regular letter
       const newSpecialTiles = specialTiles.map(row => [...row]);
       newSpecialTiles[wildPos.r][wildPos.c] = {
@@ -1344,21 +1335,14 @@
       };
       setSpecialTiles(newSpecialTiles);
     }
-<<<<<<< HEAD
-    setBoard(updatedBoard);
-    
-=======
     setBoard(newBoard);
-
->>>>>>> 67e204b3
     // Increment moves for daily challenge
     if (settings.mode === "daily") {
       setMovesUsed(prev => prev + 1);
     }
-<<<<<<< HEAD
 
     // Handle X-Factor tiles first
-    const currentBoardForXFactor = updatedBoard.map(row => [...row]);
+    const currentBoardForXFactor = newBoard.map(row => [...row]);
     const xChanged = handleXFactorTiles(
       wordPath, 
       specialTiles, 
@@ -1370,7 +1354,7 @@
     );
 
     // Handle shuffle tiles (use updated board if X-factor was triggered)
-    const currentBoard = xChanged > 0 ? updatedBoard : currentBoardForXFactor;
+    const currentBoard = xChanged > 0 ? newBoard : currentBoardForXFactor;
     handleShuffleTiles(
       wordPath, 
       specialTiles, 
@@ -1379,14 +1363,55 @@
       setBoard, 
       setAffectedTiles
     );
-
-=======
-    const xFactorTiles = wordPath.filter(p => specialTiles[p.r][p.c].type === "xfactor");
-    let xChanged = 0;
-    if (xFactorTiles.length > 0) {
-      const newBoardAfterX = newBoard.map(row => [...row]);
-      const newSpecialTiles = specialTiles.map(row => [...row]);
-      const changedTileKeys = new Set<string>();
+      for (const [letter, count] of letterCounts) {
+        if (count > 4) {
+          const excess = count - 4;
+          // Find positions with this letter and replace excess ones
+          let replaced = 0;
+          for (let i = 0; i < allLetters.length && replaced < excess; i++) {
+            if (allLetters[i] === letter) {
+              // Replace with a constrained random letter
+              const tempCounts = new Map(letterCounts);
+              tempCounts.set(letter, tempCounts.get(letter)! - 1);
+              allLetters[i] = constrainedRandomLetter(tempCounts);
+              replaced++;
+            }
+          }
+        }
+      }
+      
+      // Shuffle the letters array
+      for (let i = allLetters.length - 1; i > 0; i--) {
+        const j = Math.floor(Math.random() * (i + 1));
+        [allLetters[i], allLetters[j]] = [allLetters[j], allLetters[i]];
+      }
+      
+      // Redistribute the shuffled letters
+      let letterIndex = 0;
+      const shuffledBoard = currentBoard.map(row => [...row]);
+      for (let r = 0; r < size; r++) {
+        for (let c = 0; c < size; c++) {
+          shuffledBoard[r][c] = allLetters[letterIndex++];
+        }
+      }
+      
+      setBoard(shuffledBoard);
+      
+      // Set all tiles as affected for visual effect
+      const allTileKeys = new Set<string>();
+      for (let r = 0; r < size; r++) {
+        for (let c = 0; c < size; c++) {
+          allTileKeys.add(keyOf({ r, c }));
+        }
+      }
+      setAffectedTiles(allTileKeys);
+      
+      setTimeout(() => {
+        setAffectedTiles(new Set());
+      }, 1500);
+      
+      toast.success("Shuffle activated! All letters repositioned!");
+    }
 
       // Count current letters on the board for constraint enforcement
       const currentLetterCounts = new Map<string, number>();
@@ -1503,7 +1528,6 @@
       }, 1500);
       toast.success("Shuffle activated! All letters repositioned!");
     }
->>>>>>> 67e204b3
     let newSpecialTiles = specialTiles.map(row => [...row]);
     wordPath.forEach(p => {
       if (specialTiles[p.r][p.c].type !== null) {
@@ -1515,69 +1539,21 @@
     newSpecialTiles = expireSpecialTiles(newSpecialTiles);
     setSpecialTiles(newSpecialTiles);
     setLastWordTiles(new Set(wordPath.map(keyOf)));
-<<<<<<< HEAD
-    
+
     // Check for new achievements using shared function
     const { newAchievements, achievementBonus } = checkAndAwardAchievements(
       actualWord,
       wordPath,
+      sharedTilesCount,
       usedWords,
-      unlocked,
-      discoverableCount,
-      sharedTilesCount,
       multiplier,
-      xChanged,
-      wildUsed,
-      board
+      totalGain,
+      board,
+      specialTiles,
+      setUnlockedAchievements,
+      awardConsumables
     );
-=======
-
-    // Check for new achievements (same logic as original submitWord)
-    const newAchievements: AchievementId[] = [];
-    const checkAndAdd = (condition: boolean, achievement: AchievementId) => {
-      if (condition && !unlocked.has(achievement)) {
-        newAchievements.push(achievement);
-      }
-    };
-
-    // NEW: Length-based achievement checking system (replaces streak-based)
-    // Track words by length for new achievements
-    const currentGameWords = [...usedWords, {
-      word: actualWord,
-      path: wordPath,
-      breakdown
-    }];
-    const sixPlusWords = currentGameWords.filter(w => w.word.length >= 6).length;
-    const sevenPlusWords = currentGameWords.filter(w => w.word.length >= 7).length;
-    const eightPlusWords = currentGameWords.filter(w => w.word.length >= 8).length;
-    if (sixPlusWords >= 3) checkAndAdd(true, "wordArtisan");
-    if (sevenPlusWords >= 5) checkAndAdd(true, "lengthMaster");
-    if (eightPlusWords >= 3) checkAndAdd(true, "epicWordsmith");
-    if (sharedTilesCount >= 2) checkAndAdd(true, "link2");
-    if (sharedTilesCount >= 3) checkAndAdd(true, "link3");
-    if (sharedTilesCount >= 4) checkAndAdd(true, "link4");
-    if (actualWord.length >= 7) checkAndAdd(true, "long7");
-    if (actualWord.length >= 8) checkAndAdd(true, "epic8");
-    const ultraCount = wordPath.reduce((acc, p) => acc + (["J", "Q", "X", "Z"].includes(board[p.r][p.c].toUpperCase()) ? 1 : 0), 0);
-    if (ultraCount >= 2) checkAndAdd(true, "rare2");
-    if (multiplier >= 3) checkAndAdd(true, "combo3x");
-    if (xChanged >= 3) checkAndAdd(true, "chaos3");
-    const ratio = vowelRatioOfWord(actualWord);
-    if (actualWord.length >= 6 && ratio >= 0.6) checkAndAdd(true, "vowelStorm");
-    if (actualWord.length >= 6 && ratio <= 0.2) checkAndAdd(true, "consonantCrunch");
-    if (wildUsed) checkAndAdd(true, "wildWizard");
-    const nextUsedCount = usedWords.length + 1;
-    if (nextUsedCount >= 10) checkAndAdd(true, "cartographer10");
-    if (nextUsedCount >= 15) checkAndAdd(true, "collector15");
-    if (discoverableCount > 0) {
-      const pct = nextUsedCount / discoverableCount * 100;
-      if (pct >= 80) checkAndAdd(true, "completionist80");
-      if (nextUsedCount >= discoverableCount) checkAndAdd(true, "completionist100");
-    }
-
-    // Calculate achievement bonus
-    const achievementBonus = newAchievements.reduce((total, id) => total + ACHIEVEMENTS[id].scoreBonus, 0);
->>>>>>> 67e204b3
+
     const finalScore = score + totalGain + achievementBonus;
     setScore(finalScore);
     // Remove streak dependency - no longer needed in length-based system
@@ -1661,14 +1637,8 @@
     setTimeout(() => {
       if (sorted && dict) {
         // Check if daily challenge is out of moves
-<<<<<<< HEAD
-        const dailyMovesExceeded = settings.mode === "daily" && (movesUsed + 1) >= settings.dailyMovesLimit;
-        const any = hasAnyValidMove(updatedBoard, lastWordTiles.size ? lastWordTiles : new Set(wordPath.map(keyOf)), dict, sorted, new Set(usedWords.map(entry => entry.word)));
-        
-=======
         const dailyMovesExceeded = settings.mode === "daily" && movesUsed + 1 >= settings.dailyMovesLimit;
         const any = hasAnyValidMove(newBoard, lastWordTiles.size ? lastWordTiles : new Set(wordPath.map(keyOf)), dict, sorted, new Set(usedWords.map(entry => entry.word)));
->>>>>>> 67e204b3
         if (!any || dailyMovesExceeded) {
           if (benchmarks) {
             let grade: "Bronze" | "Silver" | "Gold" | "Platinum" | "None" = "None";
@@ -1723,6 +1693,7 @@
       }
     }, 0);
   }
+
   function clearPath() {
     setPath([]);
     setDragging(false);
@@ -2720,7 +2691,6 @@
         return newSet;
       });
     }
-<<<<<<< HEAD
 
     // Handle X-Factor tiles first
     const currentBoardForXFactor = board.map(row => [...row]);
@@ -2744,14 +2714,6 @@
       setBoard, 
       setAffectedTiles
     );
-
-=======
-    const xFactorTiles = path.filter(p => specialTiles[p.r][p.c].type === "xfactor");
-    let xChanged = 0;
-    if (xFactorTiles.length > 0) {
-      const newBoard = board.map(row => [...row]);
-      const newSpecialTiles = specialTiles.map(row => [...row]);
-      const changedTileKeys = new Set<string>();
 
       // Count current letters on the board for constraint enforcement
       const currentLetterCounts = new Map<string, number>();
@@ -2868,7 +2830,6 @@
       }, 1500);
       toast.success("Shuffle activated! All letters repositioned!");
     }
->>>>>>> 67e204b3
     let newSpecialTiles = specialTiles.map(row => [...row]);
     path.forEach(p => {
       if (specialTiles[p.r][p.c].type !== null) {
@@ -2880,41 +2841,28 @@
     newSpecialTiles = expireSpecialTiles(newSpecialTiles);
     setSpecialTiles(newSpecialTiles);
     setLastWordTiles(new Set(path.map(keyOf)));
-<<<<<<< HEAD
-    
+
     // Check for new achievements using shared function
     const { newAchievements, achievementBonus } = checkAndAwardAchievements(
       actualWord,
       path,
+      sharedTilesCount,
       usedWords,
-      unlocked,
-      discoverableCount,
-      sharedTilesCount,
       multiplier,
-      xChanged,
-      wildUsed,
-      board
+      totalGain,
+      board,
+      specialTiles,
+      setUnlockedAchievements,
+      awardConsumables
     );
-=======
-
-    // Check for new achievements
-    const newAchievements: AchievementId[] = [];
-    const checkAndAdd = (condition: boolean, achievement: AchievementId) => {
-      if (condition && !unlocked.has(achievement)) {
-        newAchievements.push(achievement);
-      }
-    };
 
     // NEW: Length-based achievement checking system (replaces streak-based)
     // Track words by length for new achievements
-    const currentGameWords = [...usedWords, {
-      word: actualWord,
-      path,
-      breakdown
-    }];
+    const currentGameWords = [...usedWords, { word: actualWord, path, breakdown }];
     const sixPlusWords = currentGameWords.filter(w => w.word.length >= 6).length;
     const sevenPlusWords = currentGameWords.filter(w => w.word.length >= 7).length;
     const eightPlusWords = currentGameWords.filter(w => w.word.length >= 8).length;
+
     if (sixPlusWords >= 3) checkAndAdd(true, "wordArtisan");
     if (sevenPlusWords >= 5) checkAndAdd(true, "lengthMaster");
     if (eightPlusWords >= 3) checkAndAdd(true, "epicWordsmith");
@@ -2923,7 +2871,7 @@
     if (sharedTilesCount >= 4) checkAndAdd(true, "link4");
     if (actualWord.length >= 7) checkAndAdd(true, "long7");
     if (actualWord.length >= 8) checkAndAdd(true, "epic8");
-    const ultraCount = path.reduce((acc, p) => acc + (["J", "Q", "X", "Z"].includes(board[p.r][p.c].toUpperCase()) ? 1 : 0), 0);
+    const ultraCount = path.reduce((acc, p) => acc + (["J","Q","X","Z"].includes(board[p.r][p.c].toUpperCase()) ? 1 : 0), 0);
     if (ultraCount >= 2) checkAndAdd(true, "rare2");
     if (multiplier >= 3) checkAndAdd(true, "combo3x");
     if (xChanged >= 3) checkAndAdd(true, "chaos3");
@@ -2935,14 +2883,13 @@
     if (nextUsedCount >= 10) checkAndAdd(true, "cartographer10");
     if (nextUsedCount >= 15) checkAndAdd(true, "collector15");
     if (discoverableCount > 0) {
-      const pct = nextUsedCount / discoverableCount * 100;
+      const pct = (nextUsedCount / discoverableCount) * 100;
       if (pct >= 80) checkAndAdd(true, "completionist80");
       if (nextUsedCount >= discoverableCount) checkAndAdd(true, "completionist100");
     }
 
     // Calculate achievement bonus
     const achievementBonus = newAchievements.reduce((total, id) => total + ACHIEVEMENTS[id].scoreBonus, 0);
->>>>>>> 67e204b3
     const finalScore = score + totalGain + achievementBonus;
     setScore(finalScore);
     // Remove streak dependency - no longer needed in length-based system
@@ -3077,6 +3024,7 @@
       }
     }, 0);
   }
+
   function hasAnyValidMove(grid: string[][], mustReuse: Set<string>, wordSet: Set<string>, sortedArr: string[], used: Set<string>) {
     const N = grid.length;
     const dirs = [-1, 0, 1];
@@ -3880,5 +3828,6 @@
       <footer className="mt-8 text-center text-xs text-muted-foreground">
         © {new Date().getFullYear()} Banton Games. All rights reserved.
       </footer>
-    </section>;
+    </section>
+  );
 }